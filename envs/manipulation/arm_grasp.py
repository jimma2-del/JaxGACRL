--- conflicted
+++ resolved
@@ -26,15 +26,9 @@
         self.env_name = "arm_grasp"
         self.episode_length = 50
 
-<<<<<<< HEAD
         self.goal_indices = jnp.array([16, 17, 18, 19, 20, 21, 22]) # Left and right fingertip positions, and fingertip distance
         self.completion_goal_indices = jnp.array([16, 17, 18, 19, 20, 21, 22]) # Identical
-        self.obs_dim = 23
-=======
-        self.goal_indices = jnp.array([0, 1, 2, 32, 33, 34, 35, 36, 37, 38]) # Cube position, left and right finger positions, and gripper finger distance
-        self.completion_goal_indices = jnp.array([0, 1, 2, 32, 33, 34, 35, 36, 37, 38]) # Identical
-        self.state_dim = 39
->>>>>>> b82149ff
+        self.state_dim = 23
 
         self.arm_noise_scale = 0
         self.cube_noise_scale = 0.3
